--- conflicted
+++ resolved
@@ -1,13 +1,8 @@
 import numpy as np
 
-<<<<<<< HEAD
-# defined for your convenience; these are the
-# class_column_indices for the Box-Plots for Education competition
-=======
 # Defined for your convenience; these are the
 # class_column_indices for the Box-Plots for Education competition
 # www.drivendata.org/competitions/4/
->>>>>>> 2d253bf0
 BOX_PLOTS_COLUMN_INDICES = [range(37),
                             range(37,48),
                             range(48,51),
@@ -82,4 +77,4 @@
         log_errors = np.log(predicted_score + 1) - np.log(actual_score + 1)
 
         # return RMSLE
-        return np.sqrt((log_errors ** 2).mean())+        return np.sqrt((log_errors ** 2).mean())
